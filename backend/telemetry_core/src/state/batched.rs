--- conflicted
+++ resolved
@@ -107,7 +107,6 @@
         denylist: impl IntoIterator<Item = String>,
         max_third_party_nodes: usize,
         send_node_data: bool,
-<<<<<<< HEAD
         metadata_path: Option<PathBuf>,
     ) -> anyhow::Result<Self> {
         let metadata = if let Some(path) = &metadata_path {
@@ -136,15 +135,8 @@
             })
             .collect();
         Ok(Self {
-            prev: OrdinaryState::new([], max_third_party_nodes),
-            next: OrdinaryState::new(denylist, max_third_party_nodes),
+            state: OrdinaryState::new(denylist, max_third_party_nodes),
             chains,
-=======
-    ) -> Self {
-        Self {
-            state: OrdinaryState::new(denylist, max_third_party_nodes),
-            chains: HashMap::new(),
->>>>>>> 1caee922
             node_ids: BiMap::new(),
             chain_nodes: HashMap::new(),
             removed_chains: HashSet::new(),
