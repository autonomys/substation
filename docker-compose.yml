--- conflicted
+++ resolved
@@ -25,12 +25,8 @@
       - /app/tmp:uid=101,gid=101
     environment:
       SUBSTRATE_TELEMETRY_URL: wss://telemetry.subspace.network/feed
-<<<<<<< HEAD
       SUBSPACE_API_URL: http://telemetry.subspace.network/api
-      DISABLE_NODE_LIST: 0
-=======
       DISABLE_NODE_LIST: 1
->>>>>>> c1324ec9
     ports:
       - 127.0.0.1:3000:8000
     expose:
